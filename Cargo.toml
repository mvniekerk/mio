--- conflicted
+++ resolved
@@ -46,11 +46,7 @@
 log = { version = "0.4.8", optional = true }
 
 [target.'cfg(unix)'.dependencies]
-<<<<<<< HEAD
-libc = { git = "https://github.com/wasix-org/libc.git" }
-=======
-libc = "0.2.149"
->>>>>>> e80c3b21
+libc = { git = "https://github.com/wasix-org/libc.git", branch = "v0.2.152" }
 
 [target.'cfg(windows)'.dependencies.windows-sys]
 version = "0.48"
@@ -69,12 +65,8 @@
 wasix = { version = "0.12" }
 
 [target.'cfg(target_os = "wasi")'.dependencies]
-<<<<<<< HEAD
-libc = { git = "https://github.com/wasix-org/libc.git" }
-=======
 wasi = "0.11.0"
-libc = "0.2.149"
->>>>>>> e80c3b21
+libc = { git = "https://github.com/wasix-org/libc.git", branch = "v0.2.152" }
 
 [dev-dependencies]
 env_logger = { version = "0.9.3", default-features = false }
