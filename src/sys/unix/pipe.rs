--- conflicted
+++ resolved
@@ -13,6 +13,7 @@
         target_os = "dragonfly",
         target_os = "freebsd",
         target_os = "linux",
+        target_os = "wasi",
         target_os = "netbsd",
         target_os = "openbsd",
         target_os = "illumos",
@@ -62,6 +63,7 @@
         target_os = "ios",
         target_os = "linux",
         target_os = "macos",
+        target_os = "wasi",
         target_os = "netbsd",
         target_os = "openbsd",
         target_os = "redox",
@@ -219,74 +221,8 @@
 /// # }
 /// ```
 pub fn new() -> io::Result<(Sender, Receiver)> {
-<<<<<<< HEAD
-    let mut fds: [RawFd; 2] = [-1, -1];
-
-    #[cfg(any(
-        target_os = "android",
-        target_os = "dragonfly",
-        target_os = "freebsd",
-        target_os = "linux",
-        target_os = "wasi",
-        target_os = "netbsd",
-        target_os = "openbsd",
-        target_os = "illumos",
-        target_os = "redox",
-    ))]
-    unsafe {
-        if libc::pipe2(fds.as_mut_ptr(), libc::O_CLOEXEC | libc::O_NONBLOCK) != 0 {
-            return Err(io::Error::last_os_error());
-        }
-    }
-
-    #[cfg(any(
-        target_os = "ios",
-        target_os = "macos",
-        target_os = "tvos",
-        target_os = "watchos",
-    ))]
-    unsafe {
-        // For platforms that don't have `pipe2(2)` we need to manually set the
-        // correct flags on the file descriptor.
-        if libc::pipe(fds.as_mut_ptr()) != 0 {
-            return Err(io::Error::last_os_error());
-        }
-
-        for fd in &fds {
-            if libc::fcntl(*fd, libc::F_SETFL, libc::O_NONBLOCK) != 0
-                || libc::fcntl(*fd, libc::F_SETFD, libc::FD_CLOEXEC) != 0
-            {
-                let err = io::Error::last_os_error();
-                // Don't leak file descriptors. Can't handle closing error though.
-                let _ = libc::close(fds[0]);
-                let _ = libc::close(fds[1]);
-                return Err(err);
-            }
-        }
-    }
-
-    #[cfg(not(any(
-        target_os = "android",
-        target_os = "dragonfly",
-        target_os = "freebsd",
-        target_os = "illumos",
-        target_os = "ios",
-        target_os = "linux",
-        target_os = "macos",
-        target_os = "wasi",
-        target_os = "netbsd",
-        target_os = "openbsd",
-        target_os = "redox",
-        target_os = "tvos",
-        target_os = "watchos",
-    )))]
-    compile_error!("unsupported target for `mio::unix::pipe`");
-
-    // SAFETY: we just initialised the `fds` above.
-=======
     let fds = new_raw()?;
     // SAFETY: `new_raw` initialised the `fds` above.
->>>>>>> e80c3b21
     let r = unsafe { Receiver::from_raw_fd(fds[0]) };
     let w = unsafe { Sender::from_raw_fd(fds[1]) };
     Ok((w, r))
