--- conflicted
+++ resolved
@@ -354,7 +354,6 @@
             return Ok(());
         }
 
-<<<<<<< HEAD
         // we stall the select and wake it up so that it can process
         // the new subscriptions
         let _stall = self.stall()?;
@@ -371,8 +370,6 @@
     ) -> io::Result<()> {
         let mut subscriptions = self.subscriptions.lock().unwrap();
 
-=======
->>>>>>> 6a8dc1d9
         log::trace!(
             "select::register: fd={:?}, token={:?}, interests={:?}",
             fd,
